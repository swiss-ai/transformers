--- conflicted
+++ resolved
@@ -79,12 +79,9 @@
 # docstrings instead. If formatting should be ignored for the docstring, you can put a comment # no-format on the
 # line before the docstring.
 OBJECTS_TO_IGNORE = [
-<<<<<<< HEAD
     "ApertusConfig",
-=======
     "Mxfp4Config",
     "Exaone4Config",
->>>>>>> e446372f
     "SmolLM3Config",
     "Gemma3nVisionConfig",
     "Llama4Processor",
